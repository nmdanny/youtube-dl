#!/usr/bin/env python
# coding: utf-8

from __future__ import unicode_literals

# Allow direct execution
import os
import sys
import unittest
sys.path.insert(0, os.path.dirname(os.path.dirname(os.path.abspath(__file__))))


# Various small unit tests
import io
import json
import xml.etree.ElementTree

from youtube_dl.utils import (
    DateRange,
    encodeFilename,
    find_xpath_attr,
    fix_xml_ampersands,
    get_meta_content,
    orderedSet,
    OnDemandPagedList,
    InAdvancePagedList,
    parse_duration,
    read_batch_urls,
    sanitize_filename,
    shell_quote,
    smuggle_url,
    str_to_int,
    struct_unpack,
    timeconvert,
    unescapeHTML,
    unified_strdate,
    unsmuggle_url,
    url_basename,
    urlencode_postdata,
    xpath_with_ns,
    parse_iso8601,
    strip_jsonp,
    uppercase_escape,
    limit_length,
    escape_rfc3986,
    escape_url,
<<<<<<< HEAD
    js_to_json,
=======
    get_filesystem_encoding,
    compat_getenv,
    compat_expanduser,
>>>>>>> fc66e4a0
)


class TestUtil(unittest.TestCase):
    def test_timeconvert(self):
        self.assertTrue(timeconvert('') is None)
        self.assertTrue(timeconvert('bougrg') is None)

    def test_sanitize_filename(self):
        self.assertEqual(sanitize_filename('abc'), 'abc')
        self.assertEqual(sanitize_filename('abc_d-e'), 'abc_d-e')

        self.assertEqual(sanitize_filename('123'), '123')

        self.assertEqual('abc_de', sanitize_filename('abc/de'))
        self.assertFalse('/' in sanitize_filename('abc/de///'))

        self.assertEqual('abc_de', sanitize_filename('abc/<>\\*|de'))
        self.assertEqual('xxx', sanitize_filename('xxx/<>\\*|'))
        self.assertEqual('yes no', sanitize_filename('yes? no'))
        self.assertEqual('this - that', sanitize_filename('this: that'))

        self.assertEqual(sanitize_filename('AT&T'), 'AT&T')
        aumlaut = 'ä'
        self.assertEqual(sanitize_filename(aumlaut), aumlaut)
        tests = '\u043a\u0438\u0440\u0438\u043b\u043b\u0438\u0446\u0430'
        self.assertEqual(sanitize_filename(tests), tests)

        forbidden = '"\0\\/'
        for fc in forbidden:
            for fbc in forbidden:
                self.assertTrue(fbc not in sanitize_filename(fc))

    def test_sanitize_filename_restricted(self):
        self.assertEqual(sanitize_filename('abc', restricted=True), 'abc')
        self.assertEqual(sanitize_filename('abc_d-e', restricted=True), 'abc_d-e')

        self.assertEqual(sanitize_filename('123', restricted=True), '123')

        self.assertEqual('abc_de', sanitize_filename('abc/de', restricted=True))
        self.assertFalse('/' in sanitize_filename('abc/de///', restricted=True))

        self.assertEqual('abc_de', sanitize_filename('abc/<>\\*|de', restricted=True))
        self.assertEqual('xxx', sanitize_filename('xxx/<>\\*|', restricted=True))
        self.assertEqual('yes_no', sanitize_filename('yes? no', restricted=True))
        self.assertEqual('this_-_that', sanitize_filename('this: that', restricted=True))

        tests = 'a\xe4b\u4e2d\u56fd\u7684c'
        self.assertEqual(sanitize_filename(tests, restricted=True), 'a_b_c')
        self.assertTrue(sanitize_filename('\xf6', restricted=True) != '')  # No empty filename

        forbidden = '"\0\\/&!: \'\t\n()[]{}$;`^,#'
        for fc in forbidden:
            for fbc in forbidden:
                self.assertTrue(fbc not in sanitize_filename(fc, restricted=True))

        # Handle a common case more neatly
        self.assertEqual(sanitize_filename('\u5927\u58f0\u5e26 - Song', restricted=True), 'Song')
        self.assertEqual(sanitize_filename('\u603b\u7edf: Speech', restricted=True), 'Speech')
        # .. but make sure the file name is never empty
        self.assertTrue(sanitize_filename('-', restricted=True) != '')
        self.assertTrue(sanitize_filename(':', restricted=True) != '')

    def test_sanitize_ids(self):
        self.assertEqual(sanitize_filename('_n_cd26wFpw', is_id=True), '_n_cd26wFpw')
        self.assertEqual(sanitize_filename('_BD_eEpuzXw', is_id=True), '_BD_eEpuzXw')
        self.assertEqual(sanitize_filename('N0Y__7-UOdI', is_id=True), 'N0Y__7-UOdI')

    def test_ordered_set(self):
        self.assertEqual(orderedSet([1, 1, 2, 3, 4, 4, 5, 6, 7, 3, 5]), [1, 2, 3, 4, 5, 6, 7])
        self.assertEqual(orderedSet([]), [])
        self.assertEqual(orderedSet([1]), [1])
        #keep the list ordered
        self.assertEqual(orderedSet([135, 1, 1, 1]), [135, 1])

    def test_unescape_html(self):
        self.assertEqual(unescapeHTML('%20;'), '%20;')
        self.assertEqual(
            unescapeHTML('&eacute;'), 'é')
        
    def test_daterange(self):
        _20century = DateRange("19000101","20000101")
        self.assertFalse("17890714" in _20century)
        _ac = DateRange("00010101")
        self.assertTrue("19690721" in _ac)
        _firstmilenium = DateRange(end="10000101")
        self.assertTrue("07110427" in _firstmilenium)

    def test_unified_dates(self):
        self.assertEqual(unified_strdate('December 21, 2010'), '20101221')
        self.assertEqual(unified_strdate('8/7/2009'), '20090708')
        self.assertEqual(unified_strdate('Dec 14, 2012'), '20121214')
        self.assertEqual(unified_strdate('2012/10/11 01:56:38 +0000'), '20121011')
        self.assertEqual(unified_strdate('1968-12-10'), '19681210')
        self.assertEqual(unified_strdate('28/01/2014 21:00:00 +0100'), '20140128')

    def test_find_xpath_attr(self):
        testxml = '''<root>
            <node/>
            <node x="a"/>
            <node x="a" y="c" />
            <node x="b" y="d" />
        </root>'''
        doc = xml.etree.ElementTree.fromstring(testxml)

        self.assertEqual(find_xpath_attr(doc, './/fourohfour', 'n', 'v'), None)
        self.assertEqual(find_xpath_attr(doc, './/node', 'x', 'a'), doc[1])
        self.assertEqual(find_xpath_attr(doc, './/node', 'y', 'c'), doc[2])

    def test_meta_parser(self):
        testhtml = '''
        <head>
            <meta name="description" content="foo &amp; bar">
            <meta content='Plato' name='author'/>
        </head>
        '''
        get_meta = lambda name: get_meta_content(name, testhtml)
        self.assertEqual(get_meta('description'), 'foo & bar')
        self.assertEqual(get_meta('author'), 'Plato')

    def test_xpath_with_ns(self):
        testxml = '''<root xmlns:media="http://example.com/">
            <media:song>
                <media:author>The Author</media:author>
                <url>http://server.com/download.mp3</url>
            </media:song>
        </root>'''
        doc = xml.etree.ElementTree.fromstring(testxml)
        find = lambda p: doc.find(xpath_with_ns(p, {'media': 'http://example.com/'}))
        self.assertTrue(find('media:song') is not None)
        self.assertEqual(find('media:song/media:author').text, 'The Author')
        self.assertEqual(find('media:song/url').text, 'http://server.com/download.mp3')

    def test_smuggle_url(self):
        data = {u"ö": u"ö", u"abc": [3]}
        url = 'https://foo.bar/baz?x=y#a'
        smug_url = smuggle_url(url, data)
        unsmug_url, unsmug_data = unsmuggle_url(smug_url)
        self.assertEqual(url, unsmug_url)
        self.assertEqual(data, unsmug_data)

        res_url, res_data = unsmuggle_url(url)
        self.assertEqual(res_url, url)
        self.assertEqual(res_data, None)

    def test_shell_quote(self):
        args = ['ffmpeg', '-i', encodeFilename('ñ€ß\'.mp4')]
        self.assertEqual(shell_quote(args), """ffmpeg -i 'ñ€ß'"'"'.mp4'""")

    def test_str_to_int(self):
        self.assertEqual(str_to_int('123,456'), 123456)
        self.assertEqual(str_to_int('123.456'), 123456)

    def test_url_basename(self):
        self.assertEqual(url_basename('http://foo.de/'), '')
        self.assertEqual(url_basename('http://foo.de/bar/baz'), 'baz')
        self.assertEqual(url_basename('http://foo.de/bar/baz?x=y'), 'baz')
        self.assertEqual(url_basename('http://foo.de/bar/baz#x=y'), 'baz')
        self.assertEqual(url_basename('http://foo.de/bar/baz/'), 'baz')
        self.assertEqual(
            url_basename('http://media.w3.org/2010/05/sintel/trailer.mp4'),
            'trailer.mp4')

    def test_parse_duration(self):
        self.assertEqual(parse_duration(None), None)
        self.assertEqual(parse_duration('1'), 1)
        self.assertEqual(parse_duration('1337:12'), 80232)
        self.assertEqual(parse_duration('9:12:43'), 33163)
        self.assertEqual(parse_duration('12:00'), 720)
        self.assertEqual(parse_duration('00:01:01'), 61)
        self.assertEqual(parse_duration('x:y'), None)
        self.assertEqual(parse_duration('3h11m53s'), 11513)
        self.assertEqual(parse_duration('3h 11m 53s'), 11513)
        self.assertEqual(parse_duration('3 hours 11 minutes 53 seconds'), 11513)
        self.assertEqual(parse_duration('3 hours 11 mins 53 secs'), 11513)
        self.assertEqual(parse_duration('62m45s'), 3765)
        self.assertEqual(parse_duration('6m59s'), 419)
        self.assertEqual(parse_duration('49s'), 49)
        self.assertEqual(parse_duration('0h0m0s'), 0)
        self.assertEqual(parse_duration('0m0s'), 0)
        self.assertEqual(parse_duration('0s'), 0)
        self.assertEqual(parse_duration('01:02:03.05'), 3723.05)

    def test_fix_xml_ampersands(self):
        self.assertEqual(
            fix_xml_ampersands('"&x=y&z=a'), '"&amp;x=y&amp;z=a')
        self.assertEqual(
            fix_xml_ampersands('"&amp;x=y&wrong;&z=a'),
            '"&amp;x=y&amp;wrong;&amp;z=a')
        self.assertEqual(
            fix_xml_ampersands('&amp;&apos;&gt;&lt;&quot;'),
            '&amp;&apos;&gt;&lt;&quot;')
        self.assertEqual(
            fix_xml_ampersands('&#1234;&#x1abC;'), '&#1234;&#x1abC;')
        self.assertEqual(fix_xml_ampersands('&#&#'), '&amp;#&amp;#')

    def test_paged_list(self):
        def testPL(size, pagesize, sliceargs, expected):
            def get_page(pagenum):
                firstid = pagenum * pagesize
                upto = min(size, pagenum * pagesize + pagesize)
                for i in range(firstid, upto):
                    yield i

            pl = OnDemandPagedList(get_page, pagesize)
            got = pl.getslice(*sliceargs)
            self.assertEqual(got, expected)

            iapl = InAdvancePagedList(get_page, size // pagesize + 1, pagesize)
            got = iapl.getslice(*sliceargs)
            self.assertEqual(got, expected)

        testPL(5, 2, (), [0, 1, 2, 3, 4])
        testPL(5, 2, (1,), [1, 2, 3, 4])
        testPL(5, 2, (2,), [2, 3, 4])
        testPL(5, 2, (4,), [4])
        testPL(5, 2, (0, 3), [0, 1, 2])
        testPL(5, 2, (1, 4), [1, 2, 3])
        testPL(5, 2, (2, 99), [2, 3, 4])
        testPL(5, 2, (20, 99), [])

    def test_struct_unpack(self):
        self.assertEqual(struct_unpack('!B', b'\x00'), (0,))

    def test_read_batch_urls(self):
        f = io.StringIO('''\xef\xbb\xbf foo
            bar\r
            baz
            # More after this line\r
            ; or after this
            bam''')
        self.assertEqual(read_batch_urls(f), ['foo', 'bar', 'baz', 'bam'])

    def test_urlencode_postdata(self):
        data = urlencode_postdata({'username': 'foo@bar.com', 'password': '1234'})
        self.assertTrue(isinstance(data, bytes))

    def test_parse_iso8601(self):
        self.assertEqual(parse_iso8601('2014-03-23T23:04:26+0100'), 1395612266)
        self.assertEqual(parse_iso8601('2014-03-23T22:04:26+0000'), 1395612266)
        self.assertEqual(parse_iso8601('2014-03-23T22:04:26Z'), 1395612266)

    def test_strip_jsonp(self):
        stripped = strip_jsonp('cb ([ {"id":"532cb",\n\n\n"x":\n3}\n]\n);')
        d = json.loads(stripped)
        self.assertEqual(d, [{"id": "532cb", "x": 3}])

    def test_uppercase_escape(self):
        self.assertEqual(uppercase_escape('aä'), 'aä')
        self.assertEqual(uppercase_escape('\\U0001d550'), '𝕐')

    def test_limit_length(self):
        self.assertEqual(limit_length(None, 12), None)
        self.assertEqual(limit_length('foo', 12), 'foo')
        self.assertTrue(
            limit_length('foo bar baz asd', 12).startswith('foo bar'))
        self.assertTrue('...' in limit_length('foo bar baz asd', 12))

    def test_escape_rfc3986(self):
        reserved = "!*'();:@&=+$,/?#[]"
        unreserved = 'ABCDEFGHIJKLMNOPQRSTUVWXYZabcdefghijklmnopqrstuvwxyz0123456789-_.~'
        self.assertEqual(escape_rfc3986(reserved), reserved)
        self.assertEqual(escape_rfc3986(unreserved), unreserved)
        self.assertEqual(escape_rfc3986('тест'), '%D1%82%D0%B5%D1%81%D1%82')
        self.assertEqual(escape_rfc3986('%D1%82%D0%B5%D1%81%D1%82'), '%D1%82%D0%B5%D1%81%D1%82')
        self.assertEqual(escape_rfc3986('foo bar'), 'foo%20bar')
        self.assertEqual(escape_rfc3986('foo%20bar'), 'foo%20bar')

    def test_escape_url(self):
        self.assertEqual(
            escape_url('http://wowza.imust.org/srv/vod/telemb/new/UPLOAD/UPLOAD/20224_IncendieHavré_FD.mp4'),
            'http://wowza.imust.org/srv/vod/telemb/new/UPLOAD/UPLOAD/20224_IncendieHavre%CC%81_FD.mp4'
        )
        self.assertEqual(
            escape_url('http://www.ardmediathek.de/tv/Sturm-der-Liebe/Folge-2036-Zu-Mann-und-Frau-erklärt/Das-Erste/Video?documentId=22673108&bcastId=5290'),
            'http://www.ardmediathek.de/tv/Sturm-der-Liebe/Folge-2036-Zu-Mann-und-Frau-erkl%C3%A4rt/Das-Erste/Video?documentId=22673108&bcastId=5290'
        )
        self.assertEqual(
            escape_url('http://тест.рф/фрагмент'),
            'http://тест.рф/%D1%84%D1%80%D0%B0%D0%B3%D0%BC%D0%B5%D0%BD%D1%82'
        )
        self.assertEqual(
            escape_url('http://тест.рф/абв?абв=абв#абв'),
            'http://тест.рф/%D0%B0%D0%B1%D0%B2?%D0%B0%D0%B1%D0%B2=%D0%B0%D0%B1%D0%B2#%D0%B0%D0%B1%D0%B2'
        )
        self.assertEqual(escape_url('http://vimeo.com/56015672#at=0'), 'http://vimeo.com/56015672#at=0')

<<<<<<< HEAD
    def test_js_to_json_realworld(self):
        inp = '''{
            'clip':{'provider':'pseudo'}
        }'''
        self.assertEqual(js_to_json(inp), '''{
            "clip":{"provider":"pseudo"}
        }''')
        json.loads(js_to_json(inp))

        inp = '''{
            'playlist':[{'controls':{'all':null}}]
        }'''
        self.assertEqual(js_to_json(inp), '''{
            "playlist":[{"controls":{"all":null}}]
        }''')

    def test_js_to_json_edgecases(self):
        on = js_to_json("{abc_def:'1\\'\\\\2\\\\\\'3\"4'}")
        self.assertEqual(json.loads(on), {"abc_def": "1'\\2\\'3\"4"})

        on = js_to_json('{"abc": true}')
        self.assertEqual(json.loads(on), {'abc': True})
=======
    def test_compat_getenv(self):
        test_str = 'тест'
        os.environ['YOUTUBE-DL-TEST'] = test_str.encode(get_filesystem_encoding())
        self.assertEqual(compat_getenv('YOUTUBE-DL-TEST'), test_str)

    def test_compat_expanduser(self):
        test_str = 'C:\Documents and Settings\тест\Application Data'
        os.environ['HOME'] = test_str.encode(get_filesystem_encoding())
        self.assertEqual(compat_expanduser('~'), test_str)
>>>>>>> fc66e4a0

if __name__ == '__main__':
    unittest.main()<|MERGE_RESOLUTION|>--- conflicted
+++ resolved
@@ -44,13 +44,10 @@
     limit_length,
     escape_rfc3986,
     escape_url,
-<<<<<<< HEAD
     js_to_json,
-=======
     get_filesystem_encoding,
     compat_getenv,
     compat_expanduser,
->>>>>>> fc66e4a0
 )
 
 
@@ -338,7 +335,6 @@
         )
         self.assertEqual(escape_url('http://vimeo.com/56015672#at=0'), 'http://vimeo.com/56015672#at=0')
 
-<<<<<<< HEAD
     def test_js_to_json_realworld(self):
         inp = '''{
             'clip':{'provider':'pseudo'}
@@ -361,7 +357,7 @@
 
         on = js_to_json('{"abc": true}')
         self.assertEqual(json.loads(on), {'abc': True})
-=======
+
     def test_compat_getenv(self):
         test_str = 'тест'
         os.environ['YOUTUBE-DL-TEST'] = test_str.encode(get_filesystem_encoding())
@@ -371,7 +367,6 @@
         test_str = 'C:\Documents and Settings\тест\Application Data'
         os.environ['HOME'] = test_str.encode(get_filesystem_encoding())
         self.assertEqual(compat_expanduser('~'), test_str)
->>>>>>> fc66e4a0
 
 if __name__ == '__main__':
     unittest.main()
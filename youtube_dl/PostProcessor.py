import os
import subprocess
import sys
import time


from .utils import (
    compat_subprocess_get_DEVNULL,
    encodeFilename,
    PostProcessingError,
    shell_quote,
    subtitles_filename,
    prepend_extension,
)


class PostProcessor(object):
    """Post Processor class.

    PostProcessor objects can be added to downloaders with their
    add_post_processor() method. When the downloader has finished a
    successful download, it will take its internal chain of PostProcessors
    and start calling the run() method on each one of them, first with
    an initial argument and then with the returned value of the previous
    PostProcessor.

    The chain will be stopped if one of them ever returns None or the end
    of the chain is reached.

    PostProcessor objects follow a "mutual registration" process similar
    to InfoExtractor objects.
    """

    _downloader = None

    def __init__(self, downloader=None):
        self._downloader = downloader

    def set_downloader(self, downloader):
        """Sets the downloader for this PP."""
        self._downloader = downloader

    def run(self, information):
        """Run the PostProcessor.

        The "information" argument is a dictionary like the ones
        composed by InfoExtractors. The only difference is that this
        one has an extra field called "filepath" that points to the
        downloaded file.

        This method returns a tuple, the first element of which describes
        whether the original file should be kept (i.e. not deleted - None for
        no preference), and the second of which is the updated information.

        In addition, this method may raise a PostProcessingError
        exception if post processing fails.
        """
        return None, information # by default, keep file and do nothing

class FFmpegPostProcessorError(PostProcessingError):
    pass

class AudioConversionError(PostProcessingError):
    pass


class FFmpegPostProcessor(PostProcessor):
    def __init__(self,downloader=None):
        PostProcessor.__init__(self, downloader)
        self._exes = self.detect_executables()

    @staticmethod
    def detect_executables():
        def executable(exe):
            try:
                subprocess.Popen([exe, '-version'], stdout=subprocess.PIPE, stderr=subprocess.PIPE).communicate()
            except OSError:
                return False
            return exe
        programs = ['avprobe', 'avconv', 'ffmpeg', 'ffprobe']
        return dict((program, executable(program)) for program in programs)

    def run_ffmpeg_multiple_files(self, input_paths, out_path, opts):
        if not self._exes['ffmpeg'] and not self._exes['avconv']:
            raise FFmpegPostProcessorError(u'ffmpeg or avconv not found. Please install one.')

        files_cmd = []
        for path in input_paths:
            files_cmd.extend(['-i', encodeFilename(path, True)])
        cmd = ([self._exes['avconv'] or self._exes['ffmpeg'], '-y'] + files_cmd
               + opts +
               [encodeFilename(self._ffmpeg_filename_argument(out_path), True)])

        if self._downloader.params.get('verbose', False):
            self._downloader.to_screen(u'[debug] ffmpeg command line: %s' % shell_quote(cmd))
        p = subprocess.Popen(cmd, stdout=subprocess.PIPE, stderr=subprocess.PIPE)
        stdout,stderr = p.communicate()
        if p.returncode != 0:
            stderr = stderr.decode('utf-8', 'replace')
            msg = stderr.strip().split('\n')[-1]
            raise FFmpegPostProcessorError(msg)

    def run_ffmpeg(self, path, out_path, opts):
        self.run_ffmpeg_multiple_files([path], out_path, opts)

    def _ffmpeg_filename_argument(self, fn):
        # ffmpeg broke --, see https://ffmpeg.org/trac/ffmpeg/ticket/2127 for details
        if fn.startswith(u'-'):
            return u'./' + fn
        return fn


class FFmpegExtractAudioPP(FFmpegPostProcessor):
    def __init__(self, downloader=None, preferredcodec=None, preferredquality=None, nopostoverwrites=False):
        FFmpegPostProcessor.__init__(self, downloader)
        if preferredcodec is None:
            preferredcodec = 'best'
        self._preferredcodec = preferredcodec
        self._preferredquality = preferredquality
        self._nopostoverwrites = nopostoverwrites

    def get_audio_codec(self, path):
        if not self._exes['ffprobe'] and not self._exes['avprobe']:
            raise PostProcessingError(u'ffprobe or avprobe not found. Please install one.')
        try:
            cmd = [
                self._exes['avprobe'] or self._exes['ffprobe'],
                '-show_streams',
                encodeFilename(self._ffmpeg_filename_argument(path), True)]
            handle = subprocess.Popen(cmd, stderr=compat_subprocess_get_DEVNULL(), stdout=subprocess.PIPE)
            output = handle.communicate()[0]
            if handle.wait() != 0:
                return None
        except (IOError, OSError):
            return None
        audio_codec = None
        for line in output.decode('ascii', 'ignore').split('\n'):
            if line.startswith('codec_name='):
                audio_codec = line.split('=')[1].strip()
            elif line.strip() == 'codec_type=audio' and audio_codec is not None:
                return audio_codec
        return None

    def run_ffmpeg(self, path, out_path, codec, more_opts):
        if not self._exes['ffmpeg'] and not self._exes['avconv']:
            raise AudioConversionError('ffmpeg or avconv not found. Please install one.')
        if codec is None:
            acodec_opts = []
        else:
            acodec_opts = ['-acodec', codec]
        opts = ['-vn'] + acodec_opts + more_opts
        try:
            FFmpegPostProcessor.run_ffmpeg(self, path, out_path, opts)
        except FFmpegPostProcessorError as err:
            raise AudioConversionError(err.msg)

    def run(self, information):
        path = information['filepath']

        filecodec = self.get_audio_codec(path)
        if filecodec is None:
            raise PostProcessingError(u'WARNING: unable to obtain file audio codec with ffprobe')

        more_opts = []
        if self._preferredcodec == 'best' or self._preferredcodec == filecodec or (self._preferredcodec == 'm4a' and filecodec == 'aac'):
            if filecodec == 'aac' and self._preferredcodec in ['m4a', 'best']:
                # Lossless, but in another container
                acodec = 'copy'
                extension = 'm4a'
                more_opts = [self._exes['avconv'] and '-bsf:a' or '-absf', 'aac_adtstoasc']
            elif filecodec in ['aac', 'mp3', 'vorbis', 'opus']:
                # Lossless if possible
                acodec = 'copy'
                extension = filecodec
                if filecodec == 'aac':
                    more_opts = ['-f', 'adts']
                if filecodec == 'vorbis':
                    extension = 'ogg'
            else:
                # MP3 otherwise.
                acodec = 'libmp3lame'
                extension = 'mp3'
                more_opts = []
                if self._preferredquality is not None:
                    if int(self._preferredquality) < 10:
                        more_opts += [self._exes['avconv'] and '-q:a' or '-aq', self._preferredquality]
                    else:
                        more_opts += [self._exes['avconv'] and '-b:a' or '-ab', self._preferredquality + 'k']
        else:
            # We convert the audio (lossy)
            acodec = {'mp3': 'libmp3lame', 'aac': 'aac', 'm4a': 'aac', 'opus': 'opus', 'vorbis': 'libvorbis', 'wav': None}[self._preferredcodec]
            extension = self._preferredcodec
            more_opts = []
            if self._preferredquality is not None:
                # The opus codec doesn't support the -aq option
                if int(self._preferredquality) < 10 and extension != 'opus':
                    more_opts += [self._exes['avconv'] and '-q:a' or '-aq', self._preferredquality]
                else:
                    more_opts += [self._exes['avconv'] and '-b:a' or '-ab', self._preferredquality + 'k']
            if self._preferredcodec == 'aac':
                more_opts += ['-f', 'adts']
            if self._preferredcodec == 'm4a':
                more_opts += [self._exes['avconv'] and '-bsf:a' or '-absf', 'aac_adtstoasc']
            if self._preferredcodec == 'vorbis':
                extension = 'ogg'
            if self._preferredcodec == 'wav':
                extension = 'wav'
                more_opts += ['-f', 'wav']

        prefix, sep, ext = path.rpartition(u'.') # not os.path.splitext, since the latter does not work on unicode in all setups
        new_path = prefix + sep + extension

        # If we download foo.mp3 and convert it to... foo.mp3, then don't delete foo.mp3, silly.
        if new_path == path:
            self._nopostoverwrites = True

        try:
            if self._nopostoverwrites and os.path.exists(encodeFilename(new_path)):
                self._downloader.to_screen(u'[youtube] Post-process file %s exists, skipping' % new_path)
            else:
                self._downloader.to_screen(u'[' + (self._exes['avconv'] and 'avconv' or 'ffmpeg') + '] Destination: ' + new_path)
                self.run_ffmpeg(path, new_path, acodec, more_opts)
        except:
            etype,e,tb = sys.exc_info()
            if isinstance(e, AudioConversionError):
                msg = u'audio conversion failed: ' + e.msg
            else:
                msg = u'error running ' + (self._exes['avconv'] and 'avconv' or 'ffmpeg')
            raise PostProcessingError(msg)

        # Try to update the date time for extracted audio file.
        if information.get('filetime') is not None:
            try:
                os.utime(encodeFilename(new_path), (time.time(), information['filetime']))
            except:
                self._downloader.report_warning(u'Cannot update utime of audio file')

        information['filepath'] = new_path
        return self._nopostoverwrites,information


class FFmpegVideoConvertor(FFmpegPostProcessor):
    def __init__(self, downloader=None,preferedformat=None):
        super(FFmpegVideoConvertor, self).__init__(downloader)
        self._preferedformat=preferedformat

    def run(self, information):
        path = information['filepath']
        prefix, sep, ext = path.rpartition(u'.')
        outpath = prefix + sep + self._preferedformat
        if information['ext'] == self._preferedformat:
            self._downloader.to_screen(u'[ffmpeg] Not converting video file %s - already is in target format %s' % (path, self._preferedformat))
            return True,information
        self._downloader.to_screen(u'['+'ffmpeg'+'] Converting video from %s to %s, Destination: ' % (information['ext'], self._preferedformat) +outpath)
        self.run_ffmpeg(path, outpath, [])
        information['filepath'] = outpath
        information['format'] = self._preferedformat
        information['ext'] = self._preferedformat
        return False,information


class FFmpegEmbedSubtitlePP(FFmpegPostProcessor):
    # See http://www.loc.gov/standards/iso639-2/ISO-639-2_utf-8.txt
    _lang_map = {
        'aa': 'aar',
        'ab': 'abk',
        'ae': 'ave',
        'af': 'afr',
        'ak': 'aka',
        'am': 'amh',
        'an': 'arg',
        'ar': 'ara',
        'as': 'asm',
        'av': 'ava',
        'ay': 'aym',
        'az': 'aze',
        'ba': 'bak',
        'be': 'bel',
        'bg': 'bul',
        'bh': 'bih',
        'bi': 'bis',
        'bm': 'bam',
        'bn': 'ben',
        'bo': 'bod',
        'br': 'bre',
        'bs': 'bos',
        'ca': 'cat',
        'ce': 'che',
        'ch': 'cha',
        'co': 'cos',
        'cr': 'cre',
        'cs': 'ces',
        'cu': 'chu',
        'cv': 'chv',
        'cy': 'cym',
        'da': 'dan',
        'de': 'deu',
        'dv': 'div',
        'dz': 'dzo',
        'ee': 'ewe',
        'el': 'ell',
        'en': 'eng',
        'eo': 'epo',
        'es': 'spa',
        'et': 'est',
        'eu': 'eus',
        'fa': 'fas',
        'ff': 'ful',
        'fi': 'fin',
        'fj': 'fij',
        'fo': 'fao',
        'fr': 'fra',
        'fy': 'fry',
        'ga': 'gle',
        'gd': 'gla',
        'gl': 'glg',
        'gn': 'grn',
        'gu': 'guj',
        'gv': 'glv',
        'ha': 'hau',
        'he': 'heb',
        'hi': 'hin',
        'ho': 'hmo',
        'hr': 'hrv',
        'ht': 'hat',
        'hu': 'hun',
        'hy': 'hye',
        'hz': 'her',
        'ia': 'ina',
        'id': 'ind',
        'ie': 'ile',
        'ig': 'ibo',
        'ii': 'iii',
        'ik': 'ipk',
        'io': 'ido',
        'is': 'isl',
        'it': 'ita',
        'iu': 'iku',
        'ja': 'jpn',
        'jv': 'jav',
        'ka': 'kat',
        'kg': 'kon',
        'ki': 'kik',
        'kj': 'kua',
        'kk': 'kaz',
        'kl': 'kal',
        'km': 'khm',
        'kn': 'kan',
        'ko': 'kor',
        'kr': 'kau',
        'ks': 'kas',
        'ku': 'kur',
        'kv': 'kom',
        'kw': 'cor',
        'ky': 'kir',
        'la': 'lat',
        'lb': 'ltz',
        'lg': 'lug',
        'li': 'lim',
        'ln': 'lin',
        'lo': 'lao',
        'lt': 'lit',
        'lu': 'lub',
        'lv': 'lav',
        'mg': 'mlg',
        'mh': 'mah',
        'mi': 'mri',
        'mk': 'mkd',
        'ml': 'mal',
        'mn': 'mon',
        'mr': 'mar',
        'ms': 'msa',
        'mt': 'mlt',
        'my': 'mya',
        'na': 'nau',
        'nb': 'nob',
        'nd': 'nde',
        'ne': 'nep',
        'ng': 'ndo',
        'nl': 'nld',
        'nn': 'nno',
        'no': 'nor',
        'nr': 'nbl',
        'nv': 'nav',
        'ny': 'nya',
        'oc': 'oci',
        'oj': 'oji',
        'om': 'orm',
        'or': 'ori',
        'os': 'oss',
        'pa': 'pan',
        'pi': 'pli',
        'pl': 'pol',
        'ps': 'pus',
        'pt': 'por',
        'qu': 'que',
        'rm': 'roh',
        'rn': 'run',
        'ro': 'ron',
        'ru': 'rus',
        'rw': 'kin',
        'sa': 'san',
        'sc': 'srd',
        'sd': 'snd',
        'se': 'sme',
        'sg': 'sag',
        'si': 'sin',
        'sk': 'slk',
        'sl': 'slv',
        'sm': 'smo',
        'sn': 'sna',
        'so': 'som',
        'sq': 'sqi',
        'sr': 'srp',
        'ss': 'ssw',
        'st': 'sot',
        'su': 'sun',
        'sv': 'swe',
        'sw': 'swa',
        'ta': 'tam',
        'te': 'tel',
        'tg': 'tgk',
        'th': 'tha',
        'ti': 'tir',
        'tk': 'tuk',
        'tl': 'tgl',
        'tn': 'tsn',
        'to': 'ton',
        'tr': 'tur',
        'ts': 'tso',
        'tt': 'tat',
        'tw': 'twi',
        'ty': 'tah',
        'ug': 'uig',
        'uk': 'ukr',
        'ur': 'urd',
        'uz': 'uzb',
        've': 'ven',
        'vi': 'vie',
        'vo': 'vol',
        'wa': 'wln',
        'wo': 'wol',
        'xh': 'xho',
        'yi': 'yid',
        'yo': 'yor',
        'za': 'zha',
        'zh': 'zho',
        'zu': 'zul',
    }

    def __init__(self, downloader=None, subtitlesformat='srt'):
        super(FFmpegEmbedSubtitlePP, self).__init__(downloader)
        self._subformat = subtitlesformat

    @classmethod
    def _conver_lang_code(cls, code):
        """Convert language code from ISO 639-1 to ISO 639-2/T"""
        return cls._lang_map.get(code[:2])

    def run(self, information):
        if information['ext'] != u'mp4':
            self._downloader.to_screen(u'[ffmpeg] Subtitles can only be embedded in mp4 files')
            return True, information
        if not information.get('subtitles'):
            self._downloader.to_screen(u'[ffmpeg] There aren\'t any subtitles to embed') 
            return True, information

        sub_langs = [key for key in information['subtitles']]
        filename = information['filepath']
        input_files = [filename] + [subtitles_filename(filename, lang, self._subformat) for lang in sub_langs]

        opts = ['-map', '0:0', '-map', '0:1', '-c:v', 'copy', '-c:a', 'copy']
        for (i, lang) in enumerate(sub_langs):
            opts.extend(['-map', '%d:0' % (i+1), '-c:s:%d' % i, 'mov_text'])
            lang_code = self._conver_lang_code(lang)
            if lang_code is not None:
                opts.extend(['-metadata:s:s:%d' % i, 'language=%s' % lang_code])
        opts.extend(['-f', 'mp4'])

        temp_filename = filename + u'.temp'
        self._downloader.to_screen(u'[ffmpeg] Embedding subtitles in \'%s\'' % filename)
        self.run_ffmpeg_multiple_files(input_files, temp_filename, opts)
        os.remove(encodeFilename(filename))
        os.rename(encodeFilename(temp_filename), encodeFilename(filename))

        return True, information


class FFmpegMetadataPP(FFmpegPostProcessor):
    def run(self, info):
        metadata = {}
        if info.get('title') is not None:
            metadata['title'] = info['title']
        if info.get('upload_date') is not None:
            metadata['date'] = info['upload_date']
        if info.get('uploader') is not None:
            metadata['artist'] = info['uploader']
        elif info.get('uploader_id') is not None:
            metadata['artist'] = info['uploader_id']

        if not metadata:
            self._downloader.to_screen(u'[ffmpeg] There isn\'t any metadata to add')
            return True, info

        filename = info['filepath']
        temp_filename = prepend_extension(filename, 'temp')

        options = ['-c', 'copy']
        for (name, value) in metadata.items():
            options.extend(['-metadata', '%s=%s' % (name, value)])

        self._downloader.to_screen(u'[ffmpeg] Adding metadata to \'%s\'' % filename)
        self.run_ffmpeg(filename, temp_filename, options)
        os.remove(encodeFilename(filename))
        os.rename(encodeFilename(temp_filename), encodeFilename(filename))
        return True, info


<<<<<<< HEAD
class FFmpegMergerPP(FFmpegPostProcessor):
    def run(self, info):
        filename = info['filepath']
        args = ['-c', 'copy']
        self.run_ffmpeg_multiple_files(info['__files_to_merge'], filename, args)
        return True, info
=======
class XAttrMetadataPP(PostProcessor):

    #
    # More info about extended attributes for media:
    #   http://freedesktop.org/wiki/CommonExtendedAttributes/
    #   http://www.freedesktop.org/wiki/PhreedomDraft/
    #   http://dublincore.org/documents/usageguide/elements.shtml
    #
    # TODO:
    #  * capture youtube keywords and put them in 'user.dublincore.subject' (comma-separated)
    #  * figure out which xattrs can be used for 'duration', 'thumbnail', 'resolution'
    #

    def run(self, info):
        """ Set extended attributes on downloaded file (if xattr support is found). """

        from .utils import hyphenate_date

        # This mess below finds the best xattr tool for the job and creates a
        # "write_xattr" function.
        try:
            # try the pyxattr module...
            import xattr
            def write_xattr(path, key, value):
                return xattr.setxattr(path, key, value)

        except ImportError:

            if os.name == 'posix':
                def which(bin):
                    for dir in os.environ["PATH"].split(":"):
                        path = os.path.join(dir, bin)
                        if os.path.exists(path):
                            return path

                user_has_setfattr = which("setfattr")
                user_has_xattr    = which("xattr")

                if user_has_setfattr or user_has_xattr:

                    def write_xattr(path, key, value):
                        import errno
                        potential_errors = {
                            # setfattr: /tmp/blah: Operation not supported
                            "Operation not supported": errno.EOPNOTSUPP,
                            # setfattr: ~/blah: No such file or directory
                            # xattr: No such file: ~/blah
                            "No such file": errno.ENOENT,
                        }

                        if user_has_setfattr:
                            cmd = ['setfattr', '-n', key, '-v', value, path]
                        elif user_has_xattr:
                            cmd = ['xattr', '-w', key, value, path]

                        try:
                            output = subprocess.check_output(cmd, stderr=subprocess.STDOUT)
                        except subprocess.CalledProcessError as e:
                            errorstr = e.output.strip().decode()
                            for potential_errorstr, potential_errno in potential_errors.items():
                                if errorstr.find(potential_errorstr) > -1:
                                    e = OSError(potential_errno, potential_errorstr)
                                    e.__cause__ = None
                                    raise e
                            raise # Reraise unhandled error

                else:
                    # On Unix, and can't find pyxattr, setfattr, or xattr.
                    if sys.platform.startswith('linux'):
                        self._downloader.report_error("Couldn't find a tool to set the xattrs. Install either the python 'pyxattr' or 'xattr' modules, or the GNU 'attr' package (which contains the 'setfattr' tool).")
                    elif sys.platform == 'darwin':
                        self._downloader.report_error("Couldn't find a tool to set the xattrs. Install either the python 'xattr' module, or the 'xattr' binary.")
            else:
                # Write xattrs to NTFS Alternate Data Streams: http://en.wikipedia.org/wiki/NTFS#Alternate_data_streams_.28ADS.29
                def write_xattr(path, key, value):
                    assert(key.find(":") < 0)
                    assert(path.find(":") < 0)
                    assert(os.path.exists(path))

                    f = open(path+":"+key, "w")
                    f.write(value)
                    f.close()

        # Write the metadata to the file's xattrs
        self._downloader.to_screen('[metadata] Writing metadata to file\'s xattrs...')

        filename = info['filepath']

        try:
            xattr_mapping = {
                'user.xdg.referrer.url':       'webpage_url',
                # 'user.xdg.comment':            'description',
                'user.dublincore.title':       'title',
                'user.dublincore.date':        'upload_date',
                'user.dublincore.description': 'description',
                'user.dublincore.contributor': 'uploader',
                'user.dublincore.format':      'format',
            }

            for xattrname, infoname in xattr_mapping.items():

                value = info.get(infoname)

                if value:
                    if infoname == "upload_date":
                        value = hyphenate_date(value)

                    write_xattr(filename, xattrname, value)

            return True, info

        except OSError:
            self._downloader.report_error("This filesystem doesn't support extended attributes. (You may have to enable them in your /etc/fstab)")
            return False, info
>>>>>>> e63fc1be
<|MERGE_RESOLUTION|>--- conflicted
+++ resolved
@@ -516,14 +516,13 @@
         return True, info
 
 
-<<<<<<< HEAD
 class FFmpegMergerPP(FFmpegPostProcessor):
     def run(self, info):
         filename = info['filepath']
         args = ['-c', 'copy']
         self.run_ffmpeg_multiple_files(info['__files_to_merge'], filename, args)
         return True, info
-=======
+
 class XAttrMetadataPP(PostProcessor):
 
     #
@@ -638,4 +637,3 @@
         except OSError:
             self._downloader.report_error("This filesystem doesn't support extended attributes. (You may have to enable them in your /etc/fstab)")
             return False, info
->>>>>>> e63fc1be

--- conflicted
+++ resolved
@@ -124,12 +124,9 @@
 from .godtube import GodTubeIE
 from .googleplus import GooglePlusIE
 from .googlesearch import GoogleSearchIE
-<<<<<<< HEAD
 from .gorillavid import GorillaVidIE
 from .goshgay import GoshgayIE
-=======
 from .grooveshark import GroovesharkIE
->>>>>>> ee1a7032
 from .hark import HarkIE
 from .helsinki import HelsinkiIE
 from .hentaistigma import HentaiStigmaIE
